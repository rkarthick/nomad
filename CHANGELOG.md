--- conflicted
+++ resolved
@@ -38,11 +38,7 @@
 
 BUG FIXES:
 
-<<<<<<< HEAD
-=======
  * agent (Enterprise): Fixed a bug where audit logging caused websocket and streaming http endpoints to fail [[GH-9319](https://github.com/hashicorp/nomad/issues/9319)]
- * core: Fixed a bug where blocking queries would not include the query's maximum wait time when calculating whether it was safe to retry. [[GH-8921](https://github.com/hashicorp/nomad/issues/8921)]
->>>>>>> 057241d7
  * core: Fixed a bug where ACL handling prevented cross-namespace allocation listing [[GH-9278](https://github.com/hashicorp/nomad/issues/9278)]
  * core: Fixed a bug where scaling policy filtering would ignore type query if job query was present [[GH-9312](https://github.com/hashicorp/nomad/issues/9312)]
  * core: Fixed a bug where a request to scale a job would fail if the job was not in the default namespace. [[GH-9296](https://github.com/hashicorp/nomad/pull/9296)]
